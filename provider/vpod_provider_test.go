package provider

import (
	"context"
	"testing"
	"time"

	"github.com/koupleless/virtual-kubelet/model"
	"github.com/koupleless/virtual-kubelet/tunnel"
	"github.com/stretchr/testify/assert"
	corev1 "k8s.io/api/core/v1"
	metav1 "k8s.io/apimachinery/pkg/apis/meta/v1"
	"sigs.k8s.io/controller-runtime/pkg/cache/informertest"
<<<<<<< HEAD
=======
	"sigs.k8s.io/controller-runtime/pkg/client/fake"
>>>>>>> f6018b07
)

func TestSyncRelatedPodStatus(t *testing.T) {
	provider := NewVPodProvider("default", "127.0.0.1", "123", nil, nil, &tunnel.MockTunnel{})
	provider.syncBizStatusToKube(context.TODO(), model.BizStatusData{
		Key:        "test-biz-key",
		Name:       "test-name",
		PodKey:     "test-pod-key",
		State:      "test-state",
		ChangeTime: time.Now(),
		Reason:     "test-reason",
		Message:    "test-message",
	})
}

func TestSyncAllContainerInfo(t *testing.T) {
	tl := &tunnel.MockTunnel{}
	provider := NewVPodProvider("default", "127.0.0.1", "123", nil, &informertest.FakeInformers{}, tl)
	pod := &corev1.Pod{
		ObjectMeta: metav1.ObjectMeta{
			CreationTimestamp: metav1.Time{Time: time.Now()},
		},
		Spec: corev1.PodSpec{
			Containers: []corev1.Container{
				{
					Name:  "test-container",
					Image: "test-image",
				},
			},
		},
	}
	provider.vPodStore.podKeyToPod = map[string]*corev1.Pod{
		"test": pod,
		"test2": {
			ObjectMeta: metav1.ObjectMeta{
				CreationTimestamp: metav1.Time{Time: time.Now().Add(time.Second)},
			},
			Spec: corev1.PodSpec{
				Containers: []corev1.Container{
					{
						Name:  "test-container-2",
						Image: "test-image",
					},
				},
			},
		},
	}
	provider.SyncAllBizStatusToKube(context.TODO(), []model.BizStatusData{
		{
			Key: tl.GetBizUniqueKey(&corev1.Container{
				Name: "test-container",
			}),
			PodKey: "namespace/name",
		},
	})
}

func TestUpdateDeletedPod(t *testing.T) {
	tl := &tunnel.MockTunnel{}
	provider := NewVPodProvider("default", "127.0.0.1", "123", nil, nil, tl)
	pod := &corev1.Pod{
		ObjectMeta: metav1.ObjectMeta{
			CreationTimestamp: metav1.Time{Time: time.Now()},
			DeletionTimestamp: &metav1.Time{Time: time.Now()},
		},
		Spec: corev1.PodSpec{
			Containers: []corev1.Container{
				{
					Name:  "test-container",
					Image: "test-image",
				},
			},
		},
	}
	err := provider.UpdatePod(context.TODO(), pod)
	assert.NoError(t, err)
}

<<<<<<< HEAD
func TestDeletedPodNotExist(t *testing.T) {
	tl := &tunnel.MockTunnel{}
	provider := NewVPodProvider("default", "127.0.0.1", "123", nil, nil, tl)
	provider.notify = func(pod *corev1.Pod) {}
	pod := &corev1.Pod{
		ObjectMeta: metav1.ObjectMeta{
			Name:              model.ObjectMetaNameNotExistPod,
			CreationTimestamp: metav1.Time{Time: time.Now()},
			DeletionTimestamp: &metav1.Time{Time: time.Now()},
=======
func TestUpdatePod(t *testing.T) {
	tl := &tunnel.MockTunnel{}
	_ = tl.Start("test", "test")
	tl.RegisterCallback(
		func(info model.NodeInfo) {},
		func(s string, data model.NodeStatusData) {},
		func(s string, data []model.BizStatusData) {},
		func(s string, data model.BizStatusData) {},
	)
	oldPod := &corev1.Pod{
		ObjectMeta: metav1.ObjectMeta{
			Name:              "test",
			Namespace:         "default",
			CreationTimestamp: metav1.Time{Time: time.Now()},
>>>>>>> f6018b07
		},
		Spec: corev1.PodSpec{
			Containers: []corev1.Container{
				{
					Name:  "test-container",
					Image: "test-image",
				},
			},
		},
	}
<<<<<<< HEAD
	err := provider.DeletePod(context.TODO(), pod)
	assert.NoError(t, err)
=======

	fakeCli := fake.NewFakeClient(oldPod)

	provider := NewVPodProvider("default", "127.0.0.1", "123", fakeCli, nil, tl)

	newPodCh := make(chan *corev1.Pod, 1)
	provider.NotifyPods(context.Background(), func(pod *corev1.Pod) {
		newPodCh <- pod
	})
	provider.vPodStore.podKeyToPod = map[string]*corev1.Pod{
		"default/test": oldPod,
	}

	podToUpdate := oldPod.DeepCopy()
	podToUpdate.Spec.Containers = append(
		podToUpdate.Spec.Containers,
		corev1.Container{
			Name:  "test-container-2",
			Image: "test-image-2",
		})

	err := provider.UpdatePod(context.TODO(), podToUpdate)
	assert.NoError(t, err)

	revdPod := <-newPodCh
	assert.Len(t, revdPod.Spec.Containers, 2)
>>>>>>> f6018b07
}<|MERGE_RESOLUTION|>--- conflicted
+++ resolved
@@ -11,10 +11,7 @@
 	corev1 "k8s.io/api/core/v1"
 	metav1 "k8s.io/apimachinery/pkg/apis/meta/v1"
 	"sigs.k8s.io/controller-runtime/pkg/cache/informertest"
-<<<<<<< HEAD
-=======
 	"sigs.k8s.io/controller-runtime/pkg/client/fake"
->>>>>>> f6018b07
 )
 
 func TestSyncRelatedPodStatus(t *testing.T) {
@@ -93,7 +90,6 @@
 	assert.NoError(t, err)
 }
 
-<<<<<<< HEAD
 func TestDeletedPodNotExist(t *testing.T) {
 	tl := &tunnel.MockTunnel{}
 	provider := NewVPodProvider("default", "127.0.0.1", "123", nil, nil, tl)
@@ -103,7 +99,20 @@
 			Name:              model.ObjectMetaNameNotExistPod,
 			CreationTimestamp: metav1.Time{Time: time.Now()},
 			DeletionTimestamp: &metav1.Time{Time: time.Now()},
-=======
+		},
+		Spec: corev1.PodSpec{
+			Containers: []corev1.Container{
+				{
+					Name:  "test-container",
+					Image: "test-image",
+				},
+			},
+		},
+	}
+	err := provider.DeletePod(context.TODO(), pod)
+	assert.NoError(t, err)
+}
+
 func TestUpdatePod(t *testing.T) {
 	tl := &tunnel.MockTunnel{}
 	_ = tl.Start("test", "test")
@@ -118,7 +127,6 @@
 			Name:              "test",
 			Namespace:         "default",
 			CreationTimestamp: metav1.Time{Time: time.Now()},
->>>>>>> f6018b07
 		},
 		Spec: corev1.PodSpec{
 			Containers: []corev1.Container{
@@ -129,11 +137,6 @@
 			},
 		},
 	}
-<<<<<<< HEAD
-	err := provider.DeletePod(context.TODO(), pod)
-	assert.NoError(t, err)
-=======
-
 	fakeCli := fake.NewFakeClient(oldPod)
 
 	provider := NewVPodProvider("default", "127.0.0.1", "123", fakeCli, nil, tl)
@@ -159,5 +162,4 @@
 
 	revdPod := <-newPodCh
 	assert.Len(t, revdPod.Spec.Containers, 2)
->>>>>>> f6018b07
 }